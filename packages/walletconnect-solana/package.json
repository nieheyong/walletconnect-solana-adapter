--- conflicted
+++ resolved
@@ -1,19 +1,22 @@
 {
-<<<<<<< HEAD
 	"name": "@walletconnect/wallet-adapter",
 	"version": "0.0.0",
-=======
-	"name": "@walletconnect/solana-adapter-core",
-	"version": "0.0.1-alpha.0",
->>>>>>> b53c2e34
 	"license": "Apache-2.0",
 	"type": "module",
 	"sideEffects": false,
-	"main": "./dist/index.js",
-	"types": "./dist/types/index.d.ts",
+	"main": "./dist/adapter.js",
+	"types": "./dist/types/adapter.d.ts",
 	"exports": {
-		"import": "./dist/index.js",
-		"types": "./dist/types/index.d.ts"
+		".": {
+			"types": "./dist/types/adapter.d.ts",
+			"import": "./dist/adapter.js",
+			"default": "./dist/adapter.js"
+		},
+		"./core": {
+			"types": "./dist/types/core.d.ts",
+			"import": "./dist/core.js",
+			"default": "./dist/core.js"
+		}
 	},
 	"files": [
 		"dist",
